/*
 * Licensed to DuraSpace under one or more contributor license agreements.
 * See the NOTICE file distributed with this work for additional information
 * regarding copyright ownership.
 *
 * DuraSpace licenses this file to you under the Apache License,
 * Version 2.0 (the "License"); you may not use this file except in
 * compliance with the License.  You may obtain a copy of the License at
 *
 *     http://www.apache.org/licenses/LICENSE-2.0
 *
 * Unless required by applicable law or agreed to in writing, software
 * distributed under the License is distributed on an "AS IS" BASIS,
 * WITHOUT WARRANTIES OR CONDITIONS OF ANY KIND, either express or implied.
 * See the License for the specific language governing permissions and
 * limitations under the License.
 */
package org.fcrepo.http.api;

import com.google.common.annotations.VisibleForTesting;
import org.fcrepo.kernel.api.models.FedoraResource;
import org.fcrepo.kernel.api.services.DeleteResourceService;
import org.slf4j.Logger;
import org.springframework.context.annotation.Scope;

import javax.inject.Inject;
import javax.ws.rs.DELETE;
import javax.ws.rs.Path;
import javax.ws.rs.PathParam;
import javax.ws.rs.core.Response;

import static javax.ws.rs.core.Response.noContent;
import static org.slf4j.LoggerFactory.getLogger;

/**
 * CRUD operations on Fedora tombstones
 *
 * @author cbeer
 */
@Scope("request")
@Path("/{path: .*}/fcr:tombstone")
public class FedoraTombstones extends FedoraBaseResource {

    private static final Logger LOGGER = getLogger(FedoraTombstones.class);

    @PathParam("path") protected String externalPath;

    @Inject
    private DeleteResourceService deleteResourceService;

    /**
     * Default JAX-RS entry point
     */
    public FedoraTombstones() {
        super();
    }

    /**
     * Create a new FedoraNodes instance for a given path
     * @param externalPath the external path
     */
    @VisibleForTesting
    public FedoraTombstones(final String externalPath) {
        this.externalPath = externalPath;
    }

    /**
     * Delete a tombstone resource (freeing the original resource to be reused)
     * @return the free resource
     */
    @DELETE
    public Response delete() {
        LOGGER.info("Delete tombstone: {}", resource());
<<<<<<< HEAD
        resource().delete();
        transaction.commitIfShortLived();
=======
        deleteResourceService.perform(getTransaction(), resource());
        session.commit();
>>>>>>> 931c85cc
        return noContent().build();
    }

    protected FedoraResource resource() {
        return translator().convert(translator().toDomain(externalPath));
    }
}<|MERGE_RESOLUTION|>--- conflicted
+++ resolved
@@ -71,13 +71,8 @@
     @DELETE
     public Response delete() {
         LOGGER.info("Delete tombstone: {}", resource());
-<<<<<<< HEAD
-        resource().delete();
+        deleteResourceService.perform(getTransaction(), resource());
         transaction.commitIfShortLived();
-=======
-        deleteResourceService.perform(getTransaction(), resource());
-        session.commit();
->>>>>>> 931c85cc
         return noContent().build();
     }
 
