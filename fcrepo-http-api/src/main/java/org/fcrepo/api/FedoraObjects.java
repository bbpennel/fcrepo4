--- conflicted
+++ resolved
@@ -31,11 +31,8 @@
 import javax.ws.rs.core.PathSegment;
 import javax.ws.rs.core.Response;
 
-<<<<<<< HEAD
 import com.yammer.metrics.annotation.Timed;
-=======
 import org.apache.http.HttpStatus;
->>>>>>> 8efdd4ea
 import org.fcrepo.AbstractResource;
 import org.fcrepo.Datastream;
 import org.fcrepo.FedoraObject;
@@ -52,40 +49,6 @@
 
     private static final Logger logger = getLogger(FedoraObjects.class);
 
-<<<<<<< HEAD
-    @Autowired
-    private ObjectService objectService;
-
-    /**
-     * 
-     * Provides a serialized list of JCR names for all objects in the repo.
-     * 
-     * @return 200
-     * @throws RepositoryException
-     */
-    @GET
-	@Timed
-    public Response getObjects() throws RepositoryException {
-
-        return ok(objectService.getObjectNames().toString()).build();
-
-    }
-
-    /**
-     * Creates a new object with a repo-chosen PID
-     * 
-     * @return 201
-     * @throws RepositoryException
-     */
-    @POST
-    @Path("/new")
-	@Timed
-    public Response ingestAndMint() throws RepositoryException {
-        return ingest(pidMinter.mintPid(), "");
-    }
-
-=======
->>>>>>> 8efdd4ea
     /**
      * Does nothing yet-- must be improved to handle the FCREPO3 PUT to /objects/{pid}
      * 
@@ -94,15 +57,9 @@
      * @throws RepositoryException
      */
     @PUT
-<<<<<<< HEAD
-    @Path("/{pid}")
 	@Timed
-    public Response modify(@PathParam("pid")
-    final String pid) throws RepositoryException {
-=======
     public Response modifyObject(@PathParam("path")
     final List<PathSegment> pathList) throws RepositoryException {
->>>>>>> 8efdd4ea
         final Session session = getAuthenticatedSession();
         try {
             // TODO do something with awful mess of fcrepo3 query params
@@ -123,16 +80,7 @@
      * @throws IOException 
      */
     @POST
-<<<<<<< HEAD
-    @Path("/{pid}")
 	@Timed
-    public Response ingest(@PathParam("pid")
-    final String pid, @QueryParam("label")
-    @DefaultValue("")
-    final String label) throws RepositoryException {
-
-        logger.debug("Attempting to ingest with pid: {}", pid);
-=======
     public Response createObject(
             @PathParam("path") final List<PathSegment> pathList,
             @QueryParam("label") @DefaultValue("") final String label,
@@ -145,7 +93,6 @@
         
         String path = toPath(pathList);
         logger.debug("Attempting to ingest with path: {}", path);
->>>>>>> 8efdd4ea
 
         final Session session = getAuthenticatedSession();
         
@@ -191,11 +138,7 @@
      * @throws IOException
      */
     @GET
-<<<<<<< HEAD
-    @Path("/{pid}")
 	@Timed
-=======
->>>>>>> 8efdd4ea
     @Produces({TEXT_XML, APPLICATION_JSON, TEXT_HTML})
     public Response getObjects(
             @PathParam("path") final List<PathSegment> pathList,
@@ -224,15 +167,9 @@
      * @throws RepositoryException
      */
     @DELETE
-<<<<<<< HEAD
-    @Path("/{pid}")
 	@Timed
-    public Response deleteObject(@PathParam("pid")
-    final String pid) throws RepositoryException {
-=======
     public Response deleteObject(@PathParam("path")
     final List<PathSegment> path) throws RepositoryException {
->>>>>>> 8efdd4ea
         final Session session = getAuthenticatedSession();
         objectService.deleteObjectByPath(toPath(path), session);
         session.save();
