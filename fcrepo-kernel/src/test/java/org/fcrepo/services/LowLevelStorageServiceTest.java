package org.fcrepo.services;

import static java.security.MessageDigest.getInstance;
import static org.fcrepo.services.DatastreamService.createDatastreamNode;
import static org.fcrepo.services.DatastreamService.getDatastream;
import static org.fcrepo.services.LowLevelStorageService.applyDigestToBlobs;
import static org.fcrepo.services.LowLevelStorageService.getBlobs;
import static org.fcrepo.services.ObjectService.createObjectNode;
import static org.junit.Assert.assertEquals;
import static org.junit.Assert.assertNotEquals;

import java.io.ByteArrayInputStream;
import java.io.InputStream;
import java.util.Iterator;
import java.util.Map;

import javax.inject.Inject;
import javax.jcr.Repository;
import javax.jcr.Session;

import org.apache.commons.io.IOUtils;
import org.fcrepo.Datastream;
import org.fcrepo.utils.FixityResult;
import org.fcrepo.utils.LowLevelCacheStore;
import org.junit.Test;
import org.junit.runner.RunWith;
import org.springframework.test.context.ContextConfiguration;
import org.springframework.test.context.junit4.SpringJUnit4ClassRunner;

<<<<<<< HEAD
=======
import javax.inject.Inject;
import javax.jcr.Node;
import javax.jcr.Repository;
import javax.jcr.Session;
import java.io.ByteArrayInputStream;
import java.io.InputStream;
import java.security.MessageDigest;
import java.util.Iterator;
import java.util.Map;

import static org.fcrepo.services.DatastreamService.createDatastreamNode;
import static org.fcrepo.services.DatastreamService.getDatastream;
import static org.fcrepo.services.LowLevelStorageService.getBinaryBlobs;
import static org.fcrepo.services.ObjectService.createObjectNode;
import static org.junit.Assert.*;

>>>>>>> b5102ccd

@RunWith(SpringJUnit4ClassRunner.class)
@ContextConfiguration({"/spring-test/repo.xml"})
public class LowLevelStorageServiceTest {

    @Inject
    Repository repo;

    @Test
    public void testChecksumBlobs() throws Exception {

        Session session = repo.login();
        createObjectNode(session, "testObject");
        createDatastreamNode(session,
                "/objects/testObject/testRepositoryContent",
                "application/octet-stream", new ByteArrayInputStream(
                "0123456789".getBytes()));


        session.save();

        final Datastream ds = getDatastream("testObject", "testRepositoryContent");

<<<<<<< HEAD
        final Map<LowLevelCacheStore, InputStream> booleanMap =
                applyDigestToBlobs(ds.getNode(), getInstance("SHA-1"), "87acec17cd9dcd20a716cc2cf67417b71c8a7016");
=======
        final Map<LowLevelCacheStore,FixityResult> fixityResultMap = LowLevelStorageService.getFixity(ds.getNode(), MessageDigest.getInstance("SHA-1"));
>>>>>>> b5102ccd

        assertNotEquals(0, fixityResultMap.size());

<<<<<<< HEAD
=======
        Iterator<FixityResult> it = fixityResultMap.values().iterator();

        while(it.hasNext()) {
            assertTrue(it.next().computedChecksum.equals("urn:sha1:87acec17cd9dcd20a716cc2cf67417b71c8a7016"));
        }
>>>>>>> b5102ccd
    }

    @Test
    public void testGetBinaryBlobs() throws Exception {
        Session session = repo.login();
        createObjectNode(session, "testObject");
        createDatastreamNode(session,
                "/objects/testObject/testRepositoryContent",
                "application/octet-stream", new ByteArrayInputStream(
                "0123456789".getBytes()));


        session.save();

        final Datastream ds = getDatastream("testObject", "testRepositoryContent");

        Iterator<InputStream> inputStreamList = getBinaryBlobs(ds.getNode()).values().iterator();

        int i = 0;
        while(inputStreamList.hasNext()) {
            InputStream is = inputStreamList.next();

            String myString = IOUtils.toString(is, "UTF-8");

            assertEquals("0123456789", myString);

            i++;
        }

        assertNotEquals(0, i);

    }


}<|MERGE_RESOLUTION|>--- conflicted
+++ resolved
@@ -3,8 +3,6 @@
 import static java.security.MessageDigest.getInstance;
 import static org.fcrepo.services.DatastreamService.createDatastreamNode;
 import static org.fcrepo.services.DatastreamService.getDatastream;
-import static org.fcrepo.services.LowLevelStorageService.applyDigestToBlobs;
-import static org.fcrepo.services.LowLevelStorageService.getBlobs;
 import static org.fcrepo.services.ObjectService.createObjectNode;
 import static org.junit.Assert.assertEquals;
 import static org.junit.Assert.assertNotEquals;
@@ -27,25 +25,10 @@
 import org.springframework.test.context.ContextConfiguration;
 import org.springframework.test.context.junit4.SpringJUnit4ClassRunner;
 
-<<<<<<< HEAD
-=======
-import javax.inject.Inject;
-import javax.jcr.Node;
-import javax.jcr.Repository;
-import javax.jcr.Session;
-import java.io.ByteArrayInputStream;
-import java.io.InputStream;
 import java.security.MessageDigest;
-import java.util.Iterator;
-import java.util.Map;
 
-import static org.fcrepo.services.DatastreamService.createDatastreamNode;
-import static org.fcrepo.services.DatastreamService.getDatastream;
 import static org.fcrepo.services.LowLevelStorageService.getBinaryBlobs;
-import static org.fcrepo.services.ObjectService.createObjectNode;
 import static org.junit.Assert.*;
-
->>>>>>> b5102ccd
 
 @RunWith(SpringJUnit4ClassRunner.class)
 @ContextConfiguration({"/spring-test/repo.xml"})
@@ -69,23 +52,13 @@
 
         final Datastream ds = getDatastream("testObject", "testRepositoryContent");
 
-<<<<<<< HEAD
-        final Map<LowLevelCacheStore, InputStream> booleanMap =
-                applyDigestToBlobs(ds.getNode(), getInstance("SHA-1"), "87acec17cd9dcd20a716cc2cf67417b71c8a7016");
-=======
         final Map<LowLevelCacheStore,FixityResult> fixityResultMap = LowLevelStorageService.getFixity(ds.getNode(), MessageDigest.getInstance("SHA-1"));
->>>>>>> b5102ccd
 
         assertNotEquals(0, fixityResultMap.size());
 
-<<<<<<< HEAD
-=======
-        Iterator<FixityResult> it = fixityResultMap.values().iterator();
-
-        while(it.hasNext()) {
-            assertTrue(it.next().computedChecksum.equals("urn:sha1:87acec17cd9dcd20a716cc2cf67417b71c8a7016"));
+        for (FixityResult fixityResult : fixityResultMap.values()) {
+            assertTrue(fixityResult.computedChecksum.equals("urn:sha1:87acec17cd9dcd20a716cc2cf67417b71c8a7016"));
         }
->>>>>>> b5102ccd
     }
 
     @Test
