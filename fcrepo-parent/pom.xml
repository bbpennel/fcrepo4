<?xml version="1.0" encoding="UTF-8"?>
<project xmlns="http://maven.apache.org/POM/4.0.0" xmlns:xsi="http://www.w3.org/2001/XMLSchema-instance" xsi:schemaLocation="http://maven.apache.org/POM/4.0.0 http://maven.apache.org/xsd/maven-4.0.0.xsd">
  <modelVersion>4.0.0</modelVersion>

  <groupId>org.fcrepo</groupId>
  <artifactId>fcrepo-parent</artifactId>
  <version>5.1.0-SNAPSHOT</version>
<<<<<<< HEAD
  <name>Fedora Commons 4 :: Parent POM</name>
=======
  <name>Fedora Commons :: Parent POM</name>
>>>>>>> cfa738e4
  <description>Parent POM for Fedora Commons Projects</description>
  <url>http://fedorarepository.org</url>
  <packaging>pom</packaging>

  <organization>
    <name>DuraSpace, Inc.</name>
    <url>http://www.duraspace.org/</url>
  </organization>

  <inceptionYear>2013</inceptionYear>

  <properties>
    <project.build.sourceEncoding>UTF-8</project.build.sourceEncoding>
    <project.reporting.outputEncoding>UTF-8</project.reporting.outputEncoding>
    <project.copyrightYear>2015</project.copyrightYear>
    <!-- scm, site distribution names -->
    <project_name>${project.artifactId}</project_name>
    <project_organization>fcrepo4</project_organization>
    <!-- OSGi -->
    <osgi.import.packages />
    <osgi.private.packages />
    <osgi.export.packages />
    <!-- https://github.com/github/maven-plugins/blob/master/README.md -->
    <github.global.server>github</github.global.server>
    <!-- plugin versions -->
    <build-helper.plugin.version>3.0.0</build-helper.plugin.version>
    <bundle.plugin.version>4.0.0</bundle.plugin.version>
    <changelog.plugin.version>2.3</changelog.plugin.version>
    <checkstyle.plugin.version>3.0.0</checkstyle.plugin.version>
    <clean.plugin.version>3.1.0</clean.plugin.version>
    <compiler.plugin.version>3.8.0</compiler.plugin.version>
    <dependency.plugin.version>3.1.1</dependency.plugin.version>
    <deploy.plugin.version>2.8.2</deploy.plugin.version>
    <doxia-markdown.plugin.version>1.8</doxia-markdown.plugin.version>
    <failsafe.plugin.version>2.22.1</failsafe.plugin.version>
    <fcrepo-build-tools.version>4.4.2</fcrepo-build-tools.version>
    <github-site.plugin.version>0.12</github-site.plugin.version>
    <gpg.plugin.version>1.6</gpg.plugin.version>
    <install.plugin.version>2.5.2</install.plugin.version>
    <jacoco.plugin.version>0.8.2</jacoco.plugin.version>
    <jar.plugin.version>3.1.0</jar.plugin.version>
    <javadoc.plugin.version>3.0.1</javadoc.plugin.version>
    <jxr.plugin.version>3.0.0</jxr.plugin.version>
    <license.plugin.version>3.0</license.plugin.version>
    <project-info-reports.plugin.version>3.0.0</project-info-reports.plugin.version>
    <release.plugin.version>2.5.2</release.plugin.version>
    <remote-resources.plugin.version>1.5</remote-resources.plugin.version>
    <resources.plugin.version>3.1.0</resources.plugin.version>
    <scm-provider-gitexe.plugin.version>1.9.4</scm-provider-gitexe.plugin.version>
    <site.plugin.version>3.7.1</site.plugin.version>
    <source.plugin.version>3.0.1</source.plugin.version>
    <surefire.plugin.version>2.22.1</surefire.plugin.version>
    <versions.plugin.version>2.7</versions.plugin.version>
    <!-- jacoco and sonar configuration -->
    <jacoco.outputDir>${project.build.directory}</jacoco.outputDir>
    <jacoco.out.unit.file>jacoco-ut.exec</jacoco.out.unit.file>
    <jacoco.out.it.file>jacoco-it.exec</jacoco.out.it.file>
    <sonar.jacoco.reportPath>${jacoco.outputDir}/${jacoco.out.unit.file}</sonar.jacoco.reportPath>
    <sonar.jacoco.itReportPath>${jacoco.outputDir}/${jacoco.out.it.file}</sonar.jacoco.itReportPath>
  </properties>

  <build>
    <pluginManagement>
      <plugins>

        <plugin>
          <groupId>com.github.github</groupId>
          <artifactId>site-maven-plugin</artifactId>
          <version>${github-site.plugin.version}</version>
          <configuration>
            <message>Creating site for ${project.artifactId}, ${project.version}</message>
            <!-- this does the trick to place every module in the correct
              subfolder -->
            <path>${project.distributionManagement.site.url}</path>
            <merge>true</merge>
            <excludes>
            <!-- Excluding test-related javadocs in order to keep the site
              deployment smaller than 30M.
              see: https://github.com/github/maven-plugins/issues/54 -->
              <exclude>xref-test/**</exclude>
              <exclude>testapidocs/**</exclude>
            </excludes>
          </configuration>
          <executions>
            <execution>
              <id>github</id>
              <goals>
                <goal>site</goal>
              </goals>
              <phase>site-deploy</phase>
            </execution>
          </executions>
        </plugin>

        <plugin>
          <groupId>org.apache.maven.plugins</groupId>
          <artifactId>maven-javadoc-plugin</artifactId>
          <version>${javadoc.plugin.version}</version>
          <configuration>
            <linksource>true</linksource>
            <quiet>true</quiet>
          </configuration>
          <executions>
            <execution>
              <id>verify-javadocs</id>
              <goals>
                <goal>jar</goal>
                <goal>test-jar</goal>
              </goals>
            </execution>
            <execution>
              <id>attach-javadocs</id>
              <goals>
                <goal>jar</goal>
                <goal>javadoc</goal>
              </goals>
              <phase>site</phase>
            </execution>
          </executions>
        </plugin>

        <plugin>
          <groupId>org.codehaus.mojo</groupId>
          <artifactId>build-helper-maven-plugin</artifactId>
          <version>${build-helper.plugin.version}</version>
        </plugin>

        <plugin>
          <artifactId>maven-failsafe-plugin</artifactId>
          <version>${failsafe.plugin.version}</version>
          <executions>
            <execution>
              <id>integration-test</id>
              <goals>
                <goal>integration-test</goal>
              </goals>
            </execution>
            <execution>
              <id>verify</id>
              <goals>
                <goal>verify</goal>
              </goals>
            </execution>
          </executions>
        </plugin>

        <plugin>
          <groupId>com.mycila</groupId>
          <artifactId>license-maven-plugin</artifactId>
          <version>${license.plugin.version}</version>
          <configuration>
            <header>fcrepo-license/LICENSE_HEADER.txt</header>
            <mapping>
                <java>SLASHSTAR_STYLE</java>
            </mapping>
            <includes>
              <include>**/src/main/java/**</include>
              <include>**/src/test/java/**</include>
            </includes>
            <excludes>
              <exclude>target/**</exclude>
              <exclude>**/src/test/resources/**</exclude>
              <exclude>**/src/main/resources/**</exclude>
              <exclude>**/*.properties</exclude>
            </excludes>
            <properties>
              <name>${project.artifactId}</name>
              <year>${project.copyrightYear}</year>
              <holder>${project.organization.name}</holder>
            </properties>
            <encoding>UTF-8</encoding>
            <strictCheck>true</strictCheck>
          </configuration>
          <dependencies>
            <dependency>
              <groupId>org.fcrepo</groupId>
              <artifactId>fcrepo-build-tools</artifactId>
              <version>${fcrepo-build-tools.version}</version>
            </dependency>
          </dependencies>
          <executions>
            <execution>
              <goals>
                <goal>check</goal>
              </goals>
            </execution>
          </executions>
        </plugin>

        <plugin>
          <groupId>org.apache.felix</groupId>
          <artifactId>maven-bundle-plugin</artifactId>
          <version>${bundle.plugin.version}</version>
          <extensions>true</extensions>
          <configuration>
            <instructions>
              <Bundle-Name>${project.artifactId}</Bundle-Name>
              <Bundle-SymbolicName>${project.groupId}.${project.artifactId}</Bundle-SymbolicName>
              <Export-Package>${osgi.export.packages}</Export-Package>
              <Import-Package>${osgi.import.packages}</Import-Package>
              <Private-Package>${osgi.private.packages}</Private-Package>
              <Implementation-Title>${project.name}</Implementation-Title>
              <Implementation-Version>${project.version}</Implementation-Version>
              <Embed-Transitive>true</Embed-Transitive>
            </instructions>
          </configuration>
        </plugin>

        <plugin>
          <artifactId>maven-changelog-plugin</artifactId>
          <version>${changelog.plugin.version}</version>
        </plugin>

        <plugin>
          <groupId>org.apache.maven.plugins</groupId>
          <artifactId>maven-checkstyle-plugin</artifactId>
          <version>${checkstyle.plugin.version}</version>
          <dependencies>
            <dependency>
              <groupId>org.fcrepo</groupId>
              <artifactId>fcrepo-build-tools</artifactId>
              <version>${fcrepo-build-tools.version}</version>
            </dependency>
          </dependencies>
          <configuration>
            <includeTestSourceDirectory>true</includeTestSourceDirectory>
            <consoleOutput>true</consoleOutput>
            <logViolationsToConsole>true</logViolationsToConsole>
            <failsOnError>true</failsOnError>
            <failOnViolation>true</failOnViolation>
            <violationSeverity>warning</violationSeverity>
            <configLocation>fcrepo-checkstyle/checkstyle.xml</configLocation>
            <suppressionsLocation>fcrepo-checkstyle/checkstyle-suppressions.xml</suppressionsLocation>
          </configuration>
          <executions>
            <execution>
              <id>checkstyle</id>
              <phase>verify</phase>
              <goals>
                <goal>check</goal>
              </goals>
            </execution>
          </executions>
        </plugin>

        <plugin>
          <artifactId>maven-clean-plugin</artifactId>
          <version>${clean.plugin.version}</version>
        </plugin>

        <plugin>
          <artifactId>maven-compiler-plugin</artifactId>
          <version>${compiler.plugin.version}</version>
          <configuration>
            <debug>true</debug>
            <source>1.8</source>
            <target>1.8</target>
            <compilerArgument>-Xlint:unchecked,deprecation</compilerArgument>
          </configuration>
        </plugin>

        <plugin>
          <artifactId>maven-dependency-plugin</artifactId>
          <version>${dependency.plugin.version}</version>
        </plugin>

        <plugin>
          <artifactId>maven-deploy-plugin</artifactId>
          <version>${deploy.plugin.version}</version>
        </plugin>

        <plugin>
          <artifactId>maven-install-plugin</artifactId>
          <version>${install.plugin.version}</version>
        </plugin>

        <plugin>
          <artifactId>maven-jar-plugin</artifactId>
          <version>${jar.plugin.version}</version>
        </plugin>

        <plugin>
          <artifactId>maven-release-plugin</artifactId>
          <version>${release.plugin.version}</version>
          <configuration>
            <!-- see http://jira.codehaus.org/browse/MRELEASE-424 -->
            <mavenExecutorId>forked-path</mavenExecutorId>
          </configuration>
          <dependencies>
            <dependency>
              <groupId>org.apache.maven.scm</groupId>
              <artifactId>maven-scm-provider-gitexe</artifactId>
              <version>${scm-provider-gitexe.plugin.version}</version>
            </dependency>
          </dependencies>
        </plugin>

        <plugin>
          <artifactId>maven-resources-plugin</artifactId>
          <version>${resources.plugin.version}</version>
        </plugin>

        <plugin>
          <artifactId>maven-remote-resources-plugin</artifactId>
          <version>${remote-resources.plugin.version}</version>
        </plugin>

        <plugin>
          <artifactId>maven-site-plugin</artifactId>
          <version>${site.plugin.version}</version>
          <configuration>
            <skipDeploy>true</skipDeploy>
          </configuration>
          <dependencies>
            <dependency>
              <!-- allows markdown syntax for site generation. To use it
                place files below src/site/markdown/[filename].md -->
              <groupId>org.apache.maven.doxia</groupId>
              <artifactId>doxia-module-markdown</artifactId>
              <version>${doxia-markdown.plugin.version}</version>
            </dependency>
            <dependency> 
              <groupId>org.apache.velocity</groupId>
              <artifactId>velocity</artifactId>
              <version>1.5</version>
            </dependency>
          </dependencies>
        </plugin>

        <plugin>
          <artifactId>maven-surefire-plugin</artifactId>
          <version>${surefire.plugin.version}</version>
          <configuration>
            <argLine>-Xms512m -Xmx1024m</argLine>
          </configuration>
        </plugin>

        <plugin>
          <groupId>org.codehaus.mojo</groupId>
          <artifactId>versions-maven-plugin</artifactId>
          <version>${versions.plugin.version}</version>
        </plugin>

        <plugin>
          <groupId>org.apache.maven.plugins</groupId>
          <artifactId>maven-source-plugin</artifactId>
          <version>${source.plugin.version}</version>
          <executions>
            <execution>
              <id>attach-sources</id>
              <goals>
                <goal>jar</goal>
              </goals>
            </execution>
          </executions>
        </plugin>

        <plugin>
          <groupId>org.jacoco</groupId>
          <artifactId>jacoco-maven-plugin</artifactId>
          <version>${jacoco.plugin.version}</version>
        </plugin>
      </plugins>
    </pluginManagement>
  </build>

  <reporting>
    <plugins>
      <plugin>
        <artifactId>maven-failsafe-plugin</artifactId>
        <version>${failsafe.plugin.version}</version>
      </plugin>

      <plugin>
        <artifactId>maven-javadoc-plugin</artifactId>
        <version>${javadoc.plugin.version}</version>
        <configuration>
          <linksource>true</linksource>
        </configuration>
      </plugin>

      <plugin>
        <artifactId>maven-jxr-plugin</artifactId>
        <version>${jxr.plugin.version}</version>
      </plugin>

      <plugin>
        <artifactId>maven-surefire-report-plugin</artifactId>
        <version>${surefire.plugin.version}</version>
        <configuration>
          <argLine>-XX:-UseSplitVerifier</argLine>
          <outputName>surefire-report</outputName>
          <aggregate>true</aggregate>
          <reportsDirectories>
            <reportsDirectory>${project.build.directory}/surefire-reports/</reportsDirectory>
            <reportsDirectory>${project.build.directory}/failsafe-reports/</reportsDirectory>
          </reportsDirectories>
        </configuration>
      </plugin>

      <plugin>
        <artifactId>maven-project-info-reports-plugin</artifactId>
        <version>${project-info-reports.plugin.version}</version>
        <configuration>
          <dependencyLocationsEnabled>false</dependencyLocationsEnabled>
          <dependencyDetailsEnabled>false</dependencyDetailsEnabled>
        </configuration>
      </plugin>

      <plugin>
        <groupId>org.jacoco</groupId>
        <artifactId>jacoco-maven-plugin</artifactId>
        <version>${jacoco.plugin.version}</version>
      </plugin>

      <plugin>
        <groupId>org.codehaus.mojo</groupId>
        <artifactId>versions-maven-plugin</artifactId>
        <version>${versions.plugin.version}</version>
        <reportSets>
          <reportSet>
            <reports>
              <report>dependency-updates-report</report>
              <report>plugin-updates-report</report>
              <report>property-updates-report</report>
            </reports>
          </reportSet>
        </reportSets>
      </plugin>
    </plugins>
  </reporting>

  <pluginRepositories>
    <pluginRepository>
      <id>sonatype-nexus-snapshots</id>
      <name>Sonatype Nexus Snapshots</name>
      <url>https://oss.sonatype.org/content/repositories/snapshots</url>
      <releases>
        <enabled>false</enabled>
      </releases>
      <snapshots>
        <enabled>true</enabled>
      </snapshots>
    </pluginRepository>

    <pluginRepository>
      <id>sonatype-nexus-staging</id>
      <name>Nexus Release Repository</name>
      <url>https://oss.sonatype.org/content/repositories/releases</url>
      <releases>
        <enabled>true</enabled>
      </releases>
      <snapshots>
        <enabled>false</enabled>
      </snapshots>
    </pluginRepository>
  </pluginRepositories>

  <prerequisites>
    <maven>3.0.0</maven>
  </prerequisites>

  <profiles>
    <profile>
      <id>release-sign-artifacts</id>
      <activation>
        <property>
          <name>performRelease</name>
          <value>true</value>
        </property>
      </activation>
      <build>
        <pluginManagement>
          <plugins>
            <plugin>
              <groupId>org.apache.maven.plugins</groupId>
              <artifactId>maven-javadoc-plugin</artifactId>
            </plugin>
            <plugin>
              <artifactId>maven-gpg-plugin</artifactId>
              <version>${gpg.plugin.version}</version>
              <executions>
                <execution>
                  <id>sign-artifacts</id>
                  <phase>verify</phase>
                  <goals>
                    <goal>sign</goal>
                  </goals>
                </execution>
              </executions>
              <configuration>
                <useAgent>true</useAgent>
              </configuration>
            </plugin>
          </plugins>
        </pluginManagement>
        <plugins>
          <plugin>
            <groupId>org.apache.maven.plugins</groupId>
            <artifactId>maven-gpg-plugin</artifactId>
          </plugin>
        </plugins>
      </build>
    </profile>
  </profiles>

  <licenses>
    <license>
      <name>Apache License, Version 2.0</name>
      <url>http://www.apache.org/licenses/LICENSE-2.0</url>
      <comments>Copyright (c) 2015 DuraSpace</comments>
    </license>
  </licenses>

  <distributionManagement>
    <site>
      <id>gh-pages</id>
      <name>Deployment through GitHub's site deployment plugin</name>
      <url>site/${project.version}</url>
    </site>
    <snapshotRepository>
      <id>sonatype-nexus-snapshots</id>
      <name>Sonatype Nexus Shapshots</name>
      <url>https://oss.sonatype.org/content/repositories/snapshots/</url>
    </snapshotRepository>
    <repository>
      <id>sonatype-nexus-staging</id>
      <url>https://oss.sonatype.org/service/local/staging/deploy/maven2/</url>
    </repository>
  </distributionManagement>

  <mailingLists>
    <mailingList>
      <name>fedora-tech</name>
      <subscribe>fedora-tech+subscribe@googlegroups.com</subscribe>
      <unsubscribe>fedora-tech+unsubscribe@googlegroups.com</unsubscribe>
      <post>fedora-tech@googlegroups.com</post>
      <archive>https://groups.google.com/d/forum/fedora-tech</archive>
    </mailingList>
  </mailingLists>

  <developers>
    <developer>
      <id>ajs6f</id>
      <name>Adam Soroka</name>
      <email>ajs6f @ (domain of organization url)</email>
      <organization>University of Virginia</organization>
      <organizationUrl>http://www.virginia.edu/</organizationUrl>
      <roles>
        <role>developer</role>
      </roles>
      <timezone>-5</timezone>
    </developer>
    <developer>
      <id>mikedurbin</id>
      <name>Michael Durbin</name>
      <email>md5wz @ (domain of organization url)</email>
      <organization>University of Virginia</organization>
      <organizationUrl>http://www.virginia.edu/</organizationUrl>
      <roles>
        <role>developer</role>
      </roles>
      <timezone>-5</timezone>
    </developer>
    <developer>
      <id>barmintor</id>
      <name>Ben Armintor</name>
      <email>ba2213 @ (domain of organization url)</email>
      <organization>Columbia University</organization>
      <organizationUrl>http://www.columbia.edu/</organizationUrl>
      <roles>
        <role>developer</role>
      </roles>
      <timezone>-5</timezone>
    </developer>
    <developer>
      <id>cbeer</id>
      <name>Chris Beer</name>
      <email>cbeer @ (domain of organization url)</email>
      <organization>Stanford University</organization>
      <organizationUrl>http://www.stanford.edu/</organizationUrl>
      <roles>
        <role>developer</role>
      </roles>
      <timezone>-8</timezone>
    </developer>
    <developer>
      <id>osmandin</id>
      <name>Osman Din</name>
      <email>osman.din@yale.edu</email>
      <organization>Yale University</organization>
      <organizationUrl>http://yale.edu</organizationUrl>
      <roles>
        <role>developer</role>
      </roles>
      <timezone>-5</timezone>
    </developer>
    <developer>
      <id>awoods</id>
      <name>Andrew Woods</name>
      <email>awoods @ (domain of organization url)</email>
      <organization>DuraSpace</organization>
      <organizationUrl>http://www.duraspace.org/</organizationUrl>
      <roles>
        <role>developer</role>
      </roles>
      <timezone>-7</timezone>
    </developer>
    <developer>
      <id>birkland</id>
      <name>Aaron Birkland</name>
      <email>birkie @ gmail dot com</email>
      <organization>Johns Hopkins University</organization>
      <organizationUrl>https://www.jhu.edu/</organizationUrl>
      <roles>
        <role>developer</role>
      </roles>
      <timezone>-5</timezone>
    </developer>
    <developer>
      <id>escowles</id>
      <name>Esmé Cowles</name>
      <email>escowles @ ticklefish dot org</email>
      <organization>Princeton University</organization>
      <organizationUrl>https://www.princeton.edu/</organizationUrl>
      <roles>
        <role>developer</role>
      </roles>
      <timezone>-5</timezone>
    </developer>
    <developer>
      <id>ruebot</id>
      <name>Nick Ruest</name>
      <email>ruestn @ yorku dot ca</email>
      <organization>York University</organization>
      <organizationUrl>http://www.yorku.ca/</organizationUrl>
      <roles>
        <role>developer</role>
      </roles>
      <timezone>-5</timezone>
    </developer>
    <developer>
      <id>bseeger</id>
      <name>Bethany Seeger</name>
      <email>bseeger @ amherst dot edu</email>
      <organization>Amherst College</organization>
      <organizationUrl>https://www.amherst.edu/</organizationUrl>
      <roles>
        <role>developer</role>
      </roles>
      <timezone>-5</timezone>
    </developer>
    <developer>
      <id>whikloj</id>
      <name>Jared Whiklo</name>
      <email>jwhiklo @ gmail dot com</email>
      <organization>University of Manitoba</organization>
      <organizationUrl>http://umanitoba.ca/</organizationUrl>
      <roles>
        <role>developer</role>
      </roles>
      <timezone>-6</timezone>
    </developer>
  </developers>

  <scm>
    <connection>scm:git:git://github.com/${project_organization}/${project_name}.git</connection>
    <developerConnection>scm:git:git@github.com:${project_organization}/${project_name}.git</developerConnection>
    <url>https://github.com/${project_organization}/${project_name}</url>
    <tag>HEAD</tag>
  </scm>

</project><|MERGE_RESOLUTION|>--- conflicted
+++ resolved
@@ -5,11 +5,7 @@
   <groupId>org.fcrepo</groupId>
   <artifactId>fcrepo-parent</artifactId>
   <version>5.1.0-SNAPSHOT</version>
-<<<<<<< HEAD
-  <name>Fedora Commons 4 :: Parent POM</name>
-=======
   <name>Fedora Commons :: Parent POM</name>
->>>>>>> cfa738e4
   <description>Parent POM for Fedora Commons Projects</description>
   <url>http://fedorarepository.org</url>
   <packaging>pom</packaging>
