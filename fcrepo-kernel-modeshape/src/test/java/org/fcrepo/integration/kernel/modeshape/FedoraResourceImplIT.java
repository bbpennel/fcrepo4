/*
 * Licensed to DuraSpace under one or more contributor license agreements.
 * See the NOTICE file distributed with this work for additional information
 * regarding copyright ownership.
 *
 * DuraSpace licenses this file to you under the Apache License,
 * Version 2.0 (the "License"); you may not use this file except in
 * compliance with the License.  You may obtain a copy of the License at
 *
 *     http://www.apache.org/licenses/LICENSE-2.0
 *
 * Unless required by applicable law or agreed to in writing, software
 * distributed under the License is distributed on an "AS IS" BASIS,
 * WITHOUT WARRANTIES OR CONDITIONS OF ANY KIND, either express or implied.
 * See the License for the specific language governing permissions and
 * limitations under the License.
 */
package org.fcrepo.integration.kernel.modeshape;

import static java.net.URI.create;
import static java.util.Collections.emptySet;
import static javax.jcr.PropertyType.BINARY;

import java.io.ByteArrayInputStream;
import java.io.IOException;
import java.io.UncheckedIOException;
import java.net.URI;
import java.nio.charset.Charset;
import java.time.Instant;
import java.util.Calendar;
import java.util.Date;
import java.util.Iterator;
import java.util.List;
import java.util.TimeZone;
import java.util.function.BiFunction;
import java.util.function.Function;

import javax.inject.Inject;
import javax.jcr.RepositoryException;
import javax.jcr.Session;
import javax.jcr.Value;
import javax.jcr.nodetype.NodeTypeDefinition;
import javax.jcr.nodetype.NodeTypeManager;
import javax.jcr.nodetype.NodeTypeTemplate;
import javax.jcr.security.AccessControlList;
import javax.jcr.security.AccessControlManager;
import javax.jcr.security.Privilege;
import javax.jcr.version.Version;

import org.fcrepo.kernel.api.FedoraRepository;
import org.fcrepo.kernel.api.FedoraSession;
import org.fcrepo.kernel.api.RdfStream;
import org.fcrepo.kernel.api.exception.AccessDeniedException;
<<<<<<< HEAD
=======
import org.fcrepo.kernel.api.exception.ConstraintViolationException;
>>>>>>> bc64fd32
import org.fcrepo.kernel.api.exception.InvalidChecksumException;
import org.fcrepo.kernel.api.exception.InvalidPrefixException;
import org.fcrepo.kernel.api.exception.MalformedRdfException;
import org.fcrepo.kernel.api.exception.RepositoryRuntimeException;
<<<<<<< HEAD
=======
import org.fcrepo.kernel.api.models.FedoraBinary;
import org.fcrepo.kernel.api.models.NonRdfSourceDescription;
>>>>>>> bc64fd32
import org.fcrepo.kernel.api.models.Container;
import org.fcrepo.kernel.api.models.FedoraResource;
import org.fcrepo.kernel.api.models.FedoraTimeMap;
import org.fcrepo.kernel.api.rdf.DefaultRdfStream;
import org.fcrepo.kernel.api.services.BinaryService;
import org.fcrepo.kernel.api.services.ContainerService;
import org.fcrepo.kernel.api.services.NodeService;
import org.fcrepo.kernel.api.services.VersionService;
import org.fcrepo.kernel.modeshape.FedoraResourceImpl;
import org.fcrepo.kernel.modeshape.rdf.impl.DefaultIdentifierTranslator;

import org.apache.commons.io.IOUtils;
import org.apache.jena.graph.Graph;
import org.apache.jena.graph.Node;
import org.apache.jena.graph.Triple;
import org.apache.jena.rdf.model.Literal;
import org.apache.jena.rdf.model.Model;
import org.apache.jena.rdf.model.Property;
import org.apache.jena.rdf.model.RDFNode;
import org.apache.jena.rdf.model.Resource;
import org.apache.jena.rdf.model.ResourceFactory;
import org.apache.jena.util.iterator.ExtendedIterator;
import org.apache.jena.vocabulary.RDF;
import org.junit.After;
import org.junit.Before;
import org.junit.Ignore;
import org.junit.Test;
import org.modeshape.jcr.security.SimplePrincipal;
import org.springframework.test.context.ContextConfiguration;

import com.google.common.collect.Iterators;

import static org.fcrepo.kernel.api.FedoraTypes.FEDORA_CONTAINER;
import static org.fcrepo.kernel.api.FedoraTypes.FEDORA_CREATEDBY;
import static org.fcrepo.kernel.api.FedoraTypes.FEDORA_LASTMODIFIEDBY;
import static org.fcrepo.kernel.api.FedoraTypes.FEDORA_NON_RDF_SOURCE_DESCRIPTION;
import static org.fcrepo.kernel.api.FedoraTypes.FEDORA_REPOSITORY_ROOT;
import static org.fcrepo.kernel.api.FedoraTypes.FEDORA_RESOURCE;
import static org.fcrepo.kernel.api.FedoraTypes.FEDORA_TIME_MAP;
import static org.fcrepo.kernel.api.FedoraTypes.FEDORA_TOMBSTONE;
import static org.fcrepo.kernel.api.RdfCollectors.toModel;
import static org.fcrepo.kernel.api.RdfLexicon.LAST_MODIFIED_DATE;
import static org.fcrepo.kernel.api.RdfLexicon.REPOSITORY_NAMESPACE;
import static org.fcrepo.kernel.api.RequiredRdfContext.INBOUND_REFERENCES;
import static org.fcrepo.kernel.api.RequiredRdfContext.PROPERTIES;
import static org.fcrepo.kernel.api.RequiredRdfContext.SERVER_MANAGED;
import static org.fcrepo.kernel.api.RequiredRdfContext.VERSIONS;
import static org.fcrepo.kernel.modeshape.FedoraJcrConstants.FIELD_DELIMITER;
import static org.fcrepo.kernel.modeshape.FedoraJcrConstants.ROOT;
import static org.fcrepo.kernel.modeshape.FedoraResourceImpl.LDPCV_TIME_MAP;
import static org.fcrepo.kernel.modeshape.FedoraSessionImpl.getJcrSession;
import static org.fcrepo.kernel.modeshape.RdfJcrLexicon.HAS_MIXIN_TYPE;
import static org.fcrepo.kernel.modeshape.RdfJcrLexicon.HAS_NODE_TYPE;
import static org.fcrepo.kernel.modeshape.RdfJcrLexicon.HAS_PRIMARY_IDENTIFIER;
import static org.fcrepo.kernel.modeshape.RdfJcrLexicon.HAS_PRIMARY_TYPE;
import static org.fcrepo.kernel.modeshape.RdfJcrLexicon.JCR_NAMESPACE;
import static org.fcrepo.kernel.modeshape.RdfJcrLexicon.JCR_NT_NAMESPACE;
import static org.fcrepo.kernel.modeshape.RdfJcrLexicon.MIX_NAMESPACE;
import static org.fcrepo.kernel.modeshape.RdfJcrLexicon.MODE_NAMESPACE;
import static org.fcrepo.kernel.modeshape.utils.FedoraTypesUtils.getJcrNode;
import static org.fcrepo.kernel.modeshape.utils.UncheckedPredicate.uncheck;

import static org.apache.jena.datatypes.xsd.XSDDatatype.XSDstring;
import static org.apache.jena.graph.Node.ANY;
import static org.apache.jena.graph.NodeFactory.createLiteral;
import static org.apache.jena.graph.NodeFactory.createURI;
import static org.apache.jena.rdf.model.ResourceFactory.createPlainLiteral;
import static org.apache.jena.rdf.model.ResourceFactory.createProperty;
import static org.apache.jena.rdf.model.ResourceFactory.createResource;
import static org.apache.jena.vocabulary.DC_11.title;
import static org.apache.jena.vocabulary.RDF.type;
import static org.junit.Assert.assertEquals;
import static org.junit.Assert.assertFalse;
import static org.junit.Assert.assertNotEquals;
import static org.junit.Assert.assertNotNull;
import static org.junit.Assert.assertTrue;
import static org.junit.Assert.fail;

/**
 * <p>FedoraResourceImplIT class.</p>
 *
 * @author ajs6f
 */
@ContextConfiguration({"/spring-test/repo.xml"})
public class FedoraResourceImplIT extends AbstractIT {

    @Inject
    FedoraRepository repo;

    @Inject
    NodeService nodeService;

    @Inject
    ContainerService containerService;

    @Inject
    BinaryService binaryService;

    @Inject
    VersionService versionService;

    private FedoraSession session;

    private DefaultIdentifierTranslator subjects;

    @Before
    public void setUp() throws RepositoryException {
        session = repo.login();
        subjects = new DefaultIdentifierTranslator(getJcrSession(session));
    }

    @After
    public void tearDown() {
        session.expire();
    }

    @Test
    public void testGetRootNode() throws RepositoryException {
        final FedoraSession session = repo.login();
        final FedoraResource object = nodeService.find(session, "/");
        assertEquals("/", object.getPath());
        assertTrue(object.hasType(ROOT));
        assertTrue(object.hasType(FEDORA_REPOSITORY_ROOT));
        session.expire();
    }

    private Node createGraphSubjectNode(final FedoraResource obj) {
        return subjects.reverse().convert(obj).asNode();
    }

    @Test
    public void testRandomNodeGraph() {
        final FedoraResource object = containerService.findOrCreate(session, "/testNodeGraph");
        final Node s = subjects.reverse().convert(object).asNode();
        final Model rdf = object.getTriples(subjects, PROPERTIES).collect(toModel());

        assertFalse(rdf.getGraph().contains(s, HAS_PRIMARY_IDENTIFIER.asNode(), ANY));
        assertFalse(rdf.getGraph().contains(s, HAS_PRIMARY_TYPE.asNode(), ANY));
        assertFalse(rdf.getGraph().contains(s, HAS_NODE_TYPE.asNode(), ANY));
        assertFalse(rdf.getGraph().contains(s, HAS_MIXIN_TYPE.asNode(), ANY));
    }

    @Test
    public void testLastModified() throws RepositoryException {
        final String pid = getRandomPid();
        containerService.findOrCreate(session, "/" + pid);

        try {
            session.commit();
        } finally {
            session.expire();
        }

        session = repo.login();

        final Container obj2 = containerService.findOrCreate(session, "/" + pid);
        final Instant created = roundDate(obj2.getCreatedDate());
        final Instant modified = roundDate(obj2.getLastModifiedDate());
        assertFalse(modified + " should not be before " + created, modified.isBefore(created));

        final Graph graph = obj2.getTriples(subjects, PROPERTIES).collect(toModel()).getGraph();
        final Node s = createGraphSubjectNode(obj2);
        final ExtendedIterator<Triple> iter = graph.find(s, LAST_MODIFIED_DATE.asNode(), ANY);
        assertEquals("Should have one lastModified triple", 1, iter.toList().size());
    }

    @Test
    public void testImplicitTouch() throws RepositoryException {
        final String pid = getRandomPid();
        containerService.findOrCreate(session, "/" + pid);

        try {
            session.commit();
        } finally {
            session.expire();
        }

        session = repo.login();

        final Container obj2 = containerService.findOrCreate(session, "/" + pid);
        final FedoraResourceImpl impl = new FedoraResourceImpl(getJcrNode(obj2));
        final Instant oldMod = impl.getLastModifiedDate();
        impl.touch(false, null, null, null, null);
        assertTrue(oldMod.isBefore(obj2.getLastModifiedDate()));
    }

    @Test
    public void testTouch() throws RepositoryException {
        final Calendar specified = Calendar.getInstance(TimeZone.getTimeZone("UTC"));
        specified.add(Calendar.YEAR, 1);

        final String pid = getRandomPid();
        containerService.findOrCreate(session, "/" + pid);

        try {
            session.commit();
        } finally {
            session.expire();
        }

        session = repo.login();

        final Container obj2 = containerService.findOrCreate(session, "/" + pid);
        final FedoraResourceImpl impl = new FedoraResourceImpl(getJcrNode(obj2));

        final String specifiedUser = "me";
        specified.add(Calendar.YEAR, 1);

        impl.touch(false, specified, specifiedUser, specified, specifiedUser);

        assertEquals(specifiedUser, impl.getNode().getProperty(FEDORA_LASTMODIFIEDBY).getString());
        assertEquals(specifiedUser, impl.getNode().getProperty(FEDORA_CREATEDBY).getString());
        assertEquals(specified.getTime(), Date.from(obj2.getLastModifiedDate()));
        assertEquals(specified.getTime(), Date.from(obj2.getCreatedDate()));
    }


    @Test
    public void testRepositoryRootGraph() {

        final FedoraResource object = nodeService.find(session, "/");
        final Graph graph = object.getTriples(subjects, SERVER_MANAGED).collect(toModel()).getGraph();

        final Node s = createGraphSubjectNode(object);

        Node p =
            createURI(REPOSITORY_NAMESPACE
                    + "repositoryJcrRepositoryVendorUrl");
        Node o = createLiteral("http://www.modeshape.org");
        assertFalse(graph.contains(s, p, o));

        p = HAS_NODE_TYPE.asNode();
        o = createLiteral(FEDORA_RESOURCE);
        assertFalse(graph.contains(s, p, o));

        assertTrue(graph.contains(s, type.asNode(), createURI(REPOSITORY_NAMESPACE + "Resource")));
        assertTrue(graph.contains(s, type.asNode(), createURI(REPOSITORY_NAMESPACE + "RepositoryRoot")));
        assertTrue(graph.contains(s, type.asNode(), createURI(REPOSITORY_NAMESPACE + "Container")));

    }

    @Test
    public void testObjectGraph() {

        final String pid = "/" + getRandomPid();
        final FedoraResource object =
            containerService.findOrCreate(session, pid);
        final Graph graph = object.getTriples(subjects, SERVER_MANAGED).collect(toModel()).getGraph();

        // jcr property
        Node s = createGraphSubjectNode(object);
        Node p = HAS_PRIMARY_IDENTIFIER.asNode();
        assertFalse(graph.contains(s, p, ANY));

        // multivalued property
        s = createGraphSubjectNode(object);
        p = HAS_MIXIN_TYPE.asNode();
        Node o = createLiteral(FEDORA_RESOURCE);
        assertFalse(graph.contains(s, p, o));

        o = createLiteral(FEDORA_CONTAINER);
        assertFalse(graph.contains(s, p, o));

    }


    @Test
    public void testObjectGraphWithCustomProperty() throws RepositoryException {

        FedoraResource object =
            containerService.findOrCreate(session, "/testObjectGraph");

        final javax.jcr.Node node = getJcrNode(object);
        node.setProperty("dc:title", "this-is-some-title");
        node.setProperty("dc:subject", "this-is-some-subject-stored-as-a-binary", BINARY);
        node.setProperty("jcr:data", "jcr-data-should-be-ignored", BINARY);

        session.commit();
        session.expire();

        session = repo.login();

        object = containerService.findOrCreate(session, "/testObjectGraph");


        final Graph graph = object.getTriples(subjects, PROPERTIES).collect(toModel()).getGraph();

        // jcr property
        final Node s = createGraphSubjectNode(object);
        Node p = title.asNode();
        Node o = createLiteral("this-is-some-title");
        assertTrue(graph.contains(s, p, o));

        p = createURI("http://purl.org/dc/elements/1.1/subject");
        o = createLiteral("this-is-some-subject-stored-as-a-binary");
        assertTrue(graph.contains(s, p, o));

        p = ANY;
        o = createLiteral("jcr-data-should-be-ignored");
        assertFalse(graph.contains(s, p, o));


    }

    @Test
    public void testRdfTypeInheritance() throws RepositoryException {
        final Session jcrSession = getJcrSession(session);
        final NodeTypeManager mgr = jcrSession.getWorkspace().getNodeTypeManager();
        //create supertype mixin
        final NodeTypeTemplate type1 = mgr.createNodeTypeTemplate();
        type1.setName("test:aSupertype");
        type1.setMixin(true);
        final NodeTypeDefinition[] nodeTypes = new NodeTypeDefinition[]{type1};
        mgr.registerNodeTypes(nodeTypes, true);

        //create a type inheriting above supertype
        final NodeTypeTemplate type2 = mgr.createNodeTypeTemplate();
        type2.setName("test:testInher");
        type2.setMixin(true);
        type2.setDeclaredSuperTypeNames(new String[]{"test:aSupertype"});
        final NodeTypeDefinition[] nodeTypes2 = new NodeTypeDefinition[]{type2};
        mgr.registerNodeTypes(nodeTypes2, true);

        //create object with inheriting type
        FedoraResource object = containerService.findOrCreate(session, "/testNTTnheritanceObject");
        final javax.jcr.Node node = getJcrNode(object);
        node.addMixin("test:testInher");

        session.commit();
        session.expire();
        session = repo.login();

        object = containerService.findOrCreate(session, "/testNTTnheritanceObject");

        //test that supertype has been inherited as rdf:type
        final Node s = createGraphSubjectNode(object);
        final Node p = type.asNode();
        final Node o = createProperty("info:fedora/test/aSupertype").asNode();
        assertTrue("supertype test:aSupertype not found inherited in test:testInher!",
                object.getTriples(subjects, PROPERTIES).collect(toModel()).getGraph().contains(s, p, o));
    }

    @Test
    public void testDatastreamGraph() throws RepositoryException, InvalidChecksumException {

        final Container parentObject = containerService.findOrCreate(session, "/testDatastreamGraphParent");
        final Session jcrSession = getJcrSession(session);

        binaryService.findOrCreate(session, "/testDatastreamGraph").setContent(
                new ByteArrayInputStream("123456789test123456789".getBytes()),
                "text/plain",
                null,
                null,
                null
        );

        final FedoraResource object = binaryService.findOrCreate(session, "/testDatastreamGraph").getDescription();

        getJcrNode(object).setProperty("fedora:isPartOf",
                jcrSession.getNode("/testDatastreamGraphParent"));

        final Graph graph = object.getTriples(subjects, PROPERTIES).collect(toModel()).getGraph();

        // multivalued property
        final Node s = createGraphSubjectNode(object);
        Node p = HAS_MIXIN_TYPE.asNode();
        Node o = createLiteral(FEDORA_RESOURCE);
        assertFalse(graph.contains(s, p, o));

        o = createLiteral(FEDORA_NON_RDF_SOURCE_DESCRIPTION);
        assertFalse(graph.contains(s, p, o));

        // structure
        //TODO: re-enable number of children reporting, if practical

        //assertTrue(datasetGraph.contains(ANY, s, p, o));
        // relations
        p = createURI(REPOSITORY_NAMESPACE + "isPartOf");
        o = createGraphSubjectNode(parentObject);
        assertTrue(graph.contains(s, p, o));

    }

    @Test
    public void testUpdatingObjectGraph() {

        final Node subject = createURI("info:fedora/testObjectGraphUpdates");
        final FedoraResource object =
            containerService.findOrCreate(session, "/testObjectGraphUpdates");

        object.updateProperties(subjects, "INSERT { " + "<"
                + createGraphSubjectNode(object).getURI() + "> "
                + "<info:fcrepo/zyx> \"a\" } WHERE {} ", object.getTriples(subjects, emptySet()));

        // jcr property
        final Resource s = createResource(createGraphSubjectNode(object).getURI());
        final Property p = createProperty("info:fcrepo/zyx");
        Literal o = createPlainLiteral("a");
        Model model = object.getTriples(subjects, PROPERTIES).collect(toModel());
        assertTrue(model.contains(s, p, o));

        object.updateProperties(subjects, "DELETE { " + "<"
                + createGraphSubjectNode(object).getURI() + "> "
                + "<info:fcrepo/zyx> ?o }\n" + "INSERT { " + "<"
                + createGraphSubjectNode(object).getURI() + "> "
                + "<info:fcrepo/zyx> \"b\" } " + "WHERE { " + "<"
                + createGraphSubjectNode(object).getURI() + "> "
                + "<info:fcrepo/zyx> ?o } ", DefaultRdfStream.fromModel(subject, model));

        model = object.getTriples(subjects, PROPERTIES).collect(toModel());

        assertFalse("found value we should have removed", model.contains(s, p, o));
        o = createPlainLiteral("b");
        assertTrue("could not find new value", model.contains(s, p, o));

    }

    /**
     * Test technically correct DELETE/WHERE with multiple patterns on the same subject and predicate.
     * See also FCREPO-2391
     */
    @Test
    public void testUpdatesWithMultiplePredicateMatches() {
        final Node subject = createURI("info:fedora/testUpdatesWithMultiplePredicateMatches");
        final FedoraResource object =
            containerService.findOrCreate(session, "/testUpdatesWithMultiplePredicateMatches");
        final Function<String, String> read = i -> {
            try {
                return IOUtils.toString(getClass().getResource(i), Charset.forName("UTF8"));
            } catch (final IOException ex) {
                throw new UncheckedIOException(ex);
            }
        };
        final Function<FedoraResource, Model> modelOf = o -> {
            return o.getTriples(subjects, PROPERTIES).collect(toModel());
        };
        final BiFunction<FedoraResource, String, FedoraResource> update = (o, s) -> {
            o.updateProperties(subjects, read.apply(s), DefaultRdfStream.fromModel(subject, modelOf.apply(o)));
            return o;
        };
        update.apply(update.apply(object, "/patch-test/insert-data.txt"), "/patch-test/delete-where.txt");
        final Resource s = createResource(createGraphSubjectNode(object).getURI());
        final Property pid = createProperty("info:fedora/fedora-system:def/model#PID");
        final Literal o = createPlainLiteral("cdc:17256");
        final Model model = modelOf.apply(object);
        assertTrue(model.contains(s, pid, o));
        final Property dcSubject = createProperty("http://purl.org/dc/elements/1.1/subject");
        assertFalse(model.contains(s, dcSubject, (RDFNode)null));
    }

    @Test
    public void testGetRootObjectTypes() {

        final FedoraResource object = nodeService.find(session, "/");

        final List<URI> types = object.getTypes();

        assertFalse(types.stream()
            .map(x -> x.toString())
            .anyMatch(x -> x.startsWith(JCR_NAMESPACE) || x.startsWith(MIX_NAMESPACE) ||
                    x.startsWith(MODE_NAMESPACE) || x.startsWith(JCR_NT_NAMESPACE)));
    }

    @Test
    public void testGetObjectTypes() {

        final FedoraResource object =
            containerService.findOrCreate(session, "/testObjectVersionGraph");

        final List<URI> types = object.getTypes();

        assertTrue(types.contains(create(REPOSITORY_NAMESPACE + "Container")));
        assertTrue(types.contains(create(REPOSITORY_NAMESPACE + "Resource")));
        assertFalse(types.stream()
            .map(x -> x.toString())
            .anyMatch(x -> x.startsWith(JCR_NAMESPACE) || x.startsWith(MIX_NAMESPACE) ||
                    x.startsWith(MODE_NAMESPACE) || x.startsWith(JCR_NT_NAMESPACE)));
    }
    @Test
    @Ignore("Until implemented with Memento")
    public void testGetObjectVersionGraph() throws RepositoryException {

        final FedoraResource object =
                containerService.findOrCreate(session, "/testObjectVersionGraph");

        getJcrNode(object).addMixin("mix:versionable");
        session.commit();

        final Instant theDate = Instant.now();
        // create a version and make sure there are 2 versions (root + created)
        versionService.createVersion(session, object, theDate, true);
        session.commit();

        final Model graphStore = object.getTriples(subjects, VERSIONS).collect(toModel());

        logger.debug(graphStore.toString());

        // go querying for the version URI
        final Resource s = createResource(createGraphSubjectNode(object).getURI());
//        final ExtendedIterator<Statement> triples = graphStore.listStatements(s,HAS_VERSION, (RDFNode)null);

//        final List<Statement> list = triples.toList();
//        assertEquals(1, list.size());

        // make sure the URI is derived from the label
//        s = list.get(0).getObject().asResource();
//        assertEquals("URI should be derived from label.", s.getURI(), createGraphSubjectNode(object).getURI()
//                + "/" + FCR_VERSIONS + "/v0.0.1");

        // make sure the label is listed
//        assertTrue(graphStore.contains(s, HAS_VERSION_LABEL, createPlainLiteral("v0.0.1")));
    }

    @Test(expected = MalformedRdfException.class)
    public void testAddMissingReference() throws MalformedRdfException {
        final FedoraResource object =
                containerService.findOrCreate(session, "/testRefObject");

        object.updateProperties(
                subjects,
                "PREFIX example: <http://example.org/>\n"
                        + "PREFIX xsd: <http://www.w3.org/2001/XMLSchema#>\n"
                        + "PREFIX fedora: <" + REPOSITORY_NAMESPACE + ">\n"
                        + "INSERT { <> fedora:isPartOf <" + subjects.toDomain("/some-path") + ">}"
                        + "WHERE { }", object.getTriples(subjects, emptySet()));
    }

    @Test(expected = AccessDeniedException.class)
    public void testUpdateDenied() throws RepositoryException {
        final FedoraResource object =
                containerService.findOrCreate(session, "/testRefObject");
        try {
            object.updateProperties(
                    subjects,
                    "INSERT { <> <http://purl.org/dc/elements/1.1/title> \"test-original\". }"
                            + " WHERE { }", object.getTriples(subjects, emptySet()));
        } catch (final AccessDeniedException e) {
            fail("Should fail at update, not create property");
        }
        final Session jcrSession = getJcrSession(session);
        final AccessControlManager acm = jcrSession.getAccessControlManager();
        final Privilege[] permissions = new Privilege[] {acm.privilegeFromName(Privilege.JCR_READ)};
        final AccessControlList acl = (AccessControlList) acm.getApplicablePolicies("/testRefObject").next();
        acl.addAccessControlEntry(SimplePrincipal.newInstance("anonymous"), permissions);
        acm.setPolicy("/testRefObject", acl);
        session.commit();

        object.updateProperties(
                subjects,
                "INSERT { <> <http://purl.org/dc/elements/1.1/title> \"test-update\". }"
                        + " WHERE { }", object.getTriples(subjects, emptySet()));
    }

    @Test (expected = IllegalArgumentException.class)
    public void testInvalidSparqlUpdateValidation() {
        final String pid = getRandomPid();
        final FedoraResource object =
                containerService.findOrCreate(session, pid);
        object.updateProperties(
                subjects,
                "INSERT { <> <http://myurl.org/title/> \"fancy title\" . \n" +
                " <> <http://myurl.org/title/> \"fancy title 2\" . } WHERE { }",
                object.getTriples(subjects, emptySet()));
    }

    @Test (expected = InvalidPrefixException.class)
    public void testInvalidPrefixSparqlUpdateValidation() {
        final String pid = getRandomPid();
        final FedoraResource object =
                containerService.findOrCreate(session, pid);
        object.updateProperties(
                subjects,
                "PREFIX pcdm: <http://pcdm.org/models#>\n"
                        + "INSERT { <> a pcdm:Object}\n"
                        + "WHERE { }", object.getTriples(subjects, emptySet()));
        object.updateProperties(
                subjects,
                "PREFIX pcdm: <http://garbage.org/models#>\n"
                        + "INSERT { <> a pcdm:Garbage}\n"
                        + "WHERE { }", object.getTriples(subjects, emptySet()));
    }

    @Test
    public void testValidSparqlUpdateWithLiteralTrailingSlash() {
        final String pid = getRandomPid();
        final FedoraResource object = containerService.findOrCreate(session, pid);
        object.updateProperties(
                subjects,
                "INSERT { <> <http://myurl.org/title> \"fancy title/\" . \n" +
                " <> <http://myurl.org/title> \"fancy title 2<br/>\" . } WHERE { }",
                object.getTriples(subjects, emptySet()));
    }

    @Test
    public void testValidSparqlUpdateValidationAltSyntax() {
        final String pid = getRandomPid();
        final FedoraResource object = containerService.findOrCreate(session, pid);
        object.updateProperties(subjects,
                "DELETE WHERE {" +
                        "<> <http://www.loc.gov/premis/rdf/v1#hasDateCreatedByApplication> ?o0 ." +
                        "}; INSERT DATA {" +
                        "<> <http://purl.org/dc/elements/1.1/title> \"Example Managed binary datastream\" ." +
                        "}",
                object.getTriples(subjects, emptySet()));
    }

    @Test (expected = IllegalArgumentException.class)
    public void testInvalidSparqlUpdateValidationAltSyntax() {
        final String pid = getRandomPid();
        final FedoraResource object = containerService.findOrCreate(session, pid);
        object.updateProperties(subjects,
                "DELETE WHERE {" +
                        "<> <http://www.loc.gov/premis/rdf/v1#hasDateCreatedByApplication> ?o0 ." +
                        "}; INSERT DATA {" +
                        "<> <http://purl.org/dc/elements/1.1/title/> \"Example Managed binary datastream\" ." +
                        "}",
                object.getTriples(subjects, emptySet()));
    }

    @Test
    public void testValidSparqlUpdateValidation1() {
        final String pid = getRandomPid();
        final FedoraResource object =
                containerService.findOrCreate(session, pid);
        object.updateProperties(
                subjects,
                "INSERT { <> <http://myurl.org/title> \"5\" . } WHERE { }",
                object.getTriples(subjects, emptySet()));
    }

    @Test
    public void testValidSparqlUpdateValidation2() {
        final String pid = getRandomPid();
        final FedoraResource object =
                containerService.findOrCreate(session, pid);
        object.updateProperties(
                subjects,
                "PREFIX dsc:<http://myurl.org/title> \n" +
                        "INSERT { <> dsc:p \"ccc\" } WHERE { }",
                object.getTriples(subjects, emptySet()));
    }

    @Test
    public void testUpdatingRdfType() throws RepositoryException {
        final FedoraResource object =
            containerService.findOrCreate(session, "/testObjectRdfType");

        object.updateProperties(subjects, "INSERT { <"
                + createGraphSubjectNode(object).getURI() + "> <" + RDF.type
                + "> <http://some/uri> } WHERE { }", object.getTriples(subjects, emptySet() ));
        assertTrue(getJcrNode(object).isNodeType("{http://some/}uri"));
    }

    @Test
    public void testRemoveRdfType() throws RepositoryException {
        final FedoraResource object =
                containerService.findOrCreate(session, "/testRemoveObjectRdfType");

        object.updateProperties(subjects, "INSERT { <"
                + createGraphSubjectNode(object).getURI() + "> <" + RDF.type
                + "> <http://some/uri> } WHERE { }", object.getTriples(subjects, PROPERTIES));
        assertTrue(getJcrNode(object).isNodeType("{http://some/}uri"));

        object.updateProperties(subjects, "DELETE { <"
                + createGraphSubjectNode(object).getURI() + "> <" + RDF.type
                + "> <http://some/uri> } WHERE { }", object.getTriples(subjects, PROPERTIES));
        assertFalse(getJcrNode(object).isNodeType("{http://some/}uri"));
    }

    @Test
    public void testEtagValue() throws RepositoryException {
        final FedoraResource object =
            containerService.findOrCreate(session, "/testEtagObject");

        session.commit();

        final String actual = object.getEtagValue();
        assertNotNull(actual);
        assertNotEquals("", actual);
    }

    @Test
    public void testGetReferences() throws RepositoryException {
        final String pid = getRandomPid();
        final Session jcrSession = getJcrSession(session);
        containerService.findOrCreate(session, pid);
        final Container subject = containerService.findOrCreate(session, pid + "/a");
        final Container object = containerService.findOrCreate(session, pid + "/b");
        final Value value = jcrSession.getValueFactory().createValue(getJcrNode(object));
        getJcrNode(subject).setProperty("fedora:isPartOf", new Value[] { value });

        session.commit();

        final Model model = object.getTriples(subjects, INBOUND_REFERENCES).collect(toModel());

        assertTrue(
            model.contains(subjects.reverse().convert(subject),
                              ResourceFactory.createProperty(REPOSITORY_NAMESPACE + "isPartOf"),
                              subjects.reverse().convert(object))
        );
    }

    @Test
    public void testReplaceProperties() throws RepositoryException {
        final String pid = getRandomPid();
        final Container object = containerService.findOrCreate(session, pid);
        final Session jcrSession = getJcrSession(session);

        try (final RdfStream triples = object.getTriples(subjects, PROPERTIES)) {
            final Model model = triples.collect(toModel());

            final Resource resource = model.createResource();
            final Resource subject = subjects.reverse().convert(object);
            final Property predicate = model.createProperty("info:xyz");
            model.add(subject, predicate, resource);
            model.add(resource, model.createProperty("http://purl.org/dc/elements/1.1/title"), "xyz");

            object.replaceProperties(subjects, model, object.getTriples(subjects, PROPERTIES));

            @SuppressWarnings("unchecked")
            final Iterator<javax.jcr.Property> properties = getJcrNode(object).getProperties();

            final Iterator<javax.jcr.Property> relation = Iterators.filter(properties, uncheck(
                    (final javax.jcr.Property p) -> p.getName().contains("xyz_ref"))::test);

            assertTrue(relation.hasNext());

            final javax.jcr.Property next = relation.next();
            final Value[] values = next.getValues();
            assertEquals(1, values.length);

            final javax.jcr.Node skolemizedNode = jcrSession.getNodeByIdentifier(values[0].getString());

            assertTrue(skolemizedNode.getPath().contains("/#/"));
            assertEquals("xyz" + FIELD_DELIMITER + XSDstring.getURI(),
                    skolemizedNode.getProperty("dc:title").getValues()[0].getString());
        }
    }

    @Test
    public void testReplacePropertiesHashURIs() throws RepositoryException {
        final String pid = getRandomPid();
        final Container object = containerService.findOrCreate(session, pid);
        final Model model = object.getTriples(subjects, PROPERTIES).collect(toModel());

        final Resource hashResource = createResource(createGraphSubjectNode(object).getURI() + "#creator");
        final Property foafName = model.createProperty("http://xmlns.com/foaf/0.1/name");
        final Literal nameValue = model.createLiteral("xyz");
        final Resource foafPerson = createResource("http://xmlns.com/foaf/0.1/Person");

        model.add(hashResource, foafName, nameValue);
        model.add(hashResource, type, foafPerson);

        final Resource subject = subjects.reverse().convert(object);
        final Property dcCreator = model.createProperty("http://purl.org/dc/elements/1.1/creator");

        model.add(subject, dcCreator, hashResource);

        object.replaceProperties(subjects, model, object.getTriples(subjects, PROPERTIES));
        assertEquals(1, getJcrNode(object).getNode("#").getNodes().getSize());

        final Model updatedModel = object.getTriples(subjects, PROPERTIES).collect(toModel());

        updatedModel.remove(hashResource, foafName, nameValue);
        object.replaceProperties(subjects, updatedModel, object.getTriples(subjects, PROPERTIES));
        assertEquals(1, getJcrNode(object).getNode("#").getNodes().getSize());

        final Model updatedModel2 = object.getTriples(subjects, PROPERTIES).collect(toModel());

        updatedModel2.remove(hashResource, type, foafPerson);
        object.replaceProperties(subjects, updatedModel2, object.getTriples(subjects, PROPERTIES));
        assertEquals(1, getJcrNode(object).getNode("#").getNodes().getSize());

        final Model updatedModel3 = object.getTriples(subjects, PROPERTIES).collect(toModel());

        updatedModel3.remove(subject, dcCreator, hashResource);
        object.replaceProperties(subjects, updatedModel3, object.getTriples(subjects, PROPERTIES));
        assertEquals(0, getJcrNode(object).getNode("#").getNodes().getSize());
    }

    @Test (expected = ConstraintViolationException.class)
    public void testReplacePropertyBadMimeType() {
        final String pid = getRandomPid();
        final Container object = containerService.findOrCreate(session, pid);

        try (final RdfStream triples = object.getTriples(subjects, PROPERTIES)) {
            final Model model = triples.collect(toModel());

            final Resource resource = model.createResource();
            final Resource subject = subjects.reverse().convert(object);
            final Property predicate = model.createProperty(
                    "http://www.ebu.ch/metadata/ontologies/ebucore/ebucore#hasMimeType");
            model.add(subject, predicate, "--Total Junk Mime Type--");
            model.add(resource, model.createProperty("http://purl.org/dc/elements/1.1/title"), "xyz");

            object.replaceProperties(subjects, model, object.getTriples(subjects, PROPERTIES));
        }
    }

    @Test (expected = IllegalArgumentException.class)
    public void testUpdatePropertyBadMimeType() {
        final String pid = getRandomPid();
        final FedoraResource object = containerService.findOrCreate(session, pid);
        object.updateProperties(subjects,
                "PREFIX ebucore: <http://www.ebu.ch/metadata/ontologies/ebucore/ebucore#>\n" +
                "INSERT { <> ebucore:hasMimeType \"-- Complete Junk --\"" + " . } WHERE { }",
                object.getTriples(subjects, emptySet()));
    }
    @Test
    public void testDeleteObject() throws RepositoryException {
        final String pid = getRandomPid();
        final Session jcrSession = getJcrSession(session);
        containerService.findOrCreate(session, "/" + pid);
        session.commit();

        containerService.findOrCreate(session, "/" + pid).delete();

        session.commit();

        assertTrue(jcrSession.getNode("/" + pid).isNodeType(FEDORA_TOMBSTONE));
    }

    @Test
    public void testDeleteObjectWithInboundReferences() throws RepositoryException {

        final String pid = getRandomPid();
        final FedoraResource resourceA = containerService.findOrCreate(session, "/" + pid + "/a");
        final FedoraResource resourceB = containerService.findOrCreate(session, "/" + pid + "/b");
        final Session jcrSession = getJcrSession(session);

        final Value value = jcrSession.getValueFactory().createValue(getJcrNode(resourceB));
        getJcrNode(resourceA).setProperty("fedora:hasMember", new Value[] { value });

        session.commit();
        containerService.findOrCreate(session, "/" + pid + "/a").delete();

        session.commit();
        containerService.findOrCreate(session, "/" + pid + "/b").delete();

        session.commit();

        assertTrue(jcrSession.getNode("/" + pid + "/b").isNodeType(FEDORA_TOMBSTONE));

    }

    @Test
    public void testDeleteObjectWithInboundReferencesToChildren() throws RepositoryException {
        // Set up resources
        final String pid = getRandomPid();
        final FedoraResource resourceA = containerService.findOrCreate(session, "/" + pid + "/a");
        containerService.findOrCreate(session, "/" + pid + "/b");
        final FedoraResource resourceX = containerService.findOrCreate(session, "/" + pid + "/b/x");
        final Session jcrSession = getJcrSession(session);

        // Create a Weak reference
        final Value value = jcrSession.getValueFactory().createValue(getJcrNode(resourceX), true);
        getJcrNode(resourceA).setProperty("fedora:hasMember", new Value[] { value });

        session.commit();

        // Verify that relationship exists
        final Node s = subjects.reverse().convert(resourceA).asNode();
        final Node hasMember = createProperty(REPOSITORY_NAMESPACE, "hasMember").asNode();

        final Model rdf = resourceA.getTriples(subjects, PROPERTIES).collect(toModel());
        assertTrue(rdf.toString(), rdf.getGraph().contains(s, hasMember, ANY));

        // Delete parent of reference target
        containerService.findOrCreate(session, "/" + pid + "/b").delete();

        session.commit();

        // Verify that relationship does NOT exist, and that the resource successfully loads.
        containerService.find(session, "/" + pid + "/a");

        final Model rdfAfter = resourceA.getTriples(subjects, PROPERTIES).collect(toModel());
        assertFalse(rdfAfter.getGraph().contains(s, hasMember, ANY));
    }

    @Test
    public void testGetContainer() {
        final String pid = getRandomPid();
        final Container container = containerService.findOrCreate(session, "/" + pid);
        final FedoraResource resource = containerService.findOrCreate(session, "/" + pid + "/a");

        assertEquals(container, resource.getContainer());
    }

    @Test
    public void testGetChildren() {
        final String pid = getRandomPid();
        final Container container = containerService.findOrCreate(session, "/" + pid);
        final FedoraResource resource = containerService.findOrCreate(session, "/" + pid + "/a");

        assertEquals(resource, container.getChildren().findFirst().get());
    }

    @Test
    public void testGetChildrenRecursively() {
        final String pid = getRandomPid();
        final Container container = containerService.findOrCreate(session, "/" + pid);
        containerService.findOrCreate(session, "/" + pid + "/a");
        containerService.findOrCreate(session, "/" + pid + "/a/b");
        containerService.findOrCreate(session, "/" + pid + "/a/b/c");
        containerService.findOrCreate(session, "/" + pid + "/a/c/d");
        containerService.findOrCreate(session, "/" + pid + "/a/c/e");

        assertEquals(5, container.getChildren(true).count());
        assertEquals(1, container.getChildren(false).count());
    }

    @Test
    public void testGetChildrenWithBinary() {
        final String pid = getRandomPid();
        final Container container = containerService.findOrCreate(session, "/" + pid);
        final FedoraResource resource = binaryService.findOrCreate(session, "/" + pid + "/a");

        assertEquals(resource, container.getChildren().findFirst().get());
    }

    @Test
    public void testGetContainerForBinary() {
        final String pid = getRandomPid();
        final Container container = containerService.findOrCreate(session, "/" + pid);
        final FedoraResource resource = binaryService.findOrCreate(session, "/" + pid + "/a");

        assertEquals(container, resource.getContainer());
    }

    @Test
    public void testGetContainerWithHierarchy() {
        final String pid = getRandomPid();
        final Container container = containerService.findOrCreate(session, "/" + pid);
        final FedoraResource resource = containerService.findOrCreate(session, "/" + pid + "/a/b/c/d");

        assertEquals(container, resource.getContainer());
    }

    @Test
    public void testGetChildrenWithHierarchy() {
        final String pid = getRandomPid();
        final Container container = containerService.findOrCreate(session, "/" + pid);
        final FedoraResource resource = containerService.findOrCreate(session, "/" + pid + "/a/b/c/d");

        assertEquals(resource, container.getChildren().findFirst().get());
    }

    @Test
    public void testGetChildrenTombstonesAreHidden() {
        final String pid = getRandomPid();
        final Container container = containerService.findOrCreate(session, "/" + pid);
        final FedoraResource resource = containerService.findOrCreate(session, "/" + pid + "/a");

        resource.delete();
        assertFalse(container.getChildren().findFirst().isPresent());
    }

    @Test
    public void testGetChildrenHidesHashUris() {
        final String pid = getRandomPid();
        final Container container = containerService.findOrCreate(session, "/" + pid);
        containerService.findOrCreate(session, "/" + pid + "/#/a");

        assertFalse(container.getChildren().findFirst().isPresent());
    }

    @Test
    // @Ignore ("Until implemented with Memento")
    public void testDeleteLinkedVersionedResources() throws RepositoryException {
        final Container object1 = containerService.findOrCreate(session, "/" + getRandomPid());
        final Container object2 = containerService.findOrCreate(session, "/" + getRandomPid());
        object2.enableVersioning();
        session.commit();

        // Create a link between objects 1 and 2
        object2.updateProperties(subjects, "PREFIX example: <http://example.org/>\n" +
                        "INSERT { <> <example:link> " + "<" + createGraphSubjectNode(object1).getURI() + ">" +
                        " } WHERE {} ",
                object2.getTriples(subjects, emptySet()));

        final Instant theDate = Instant.now();
        // Create version of object2
        versionService.createVersion(session, object2, theDate, true);

        // Verify that the objects exist
        assertTrue("object1 should exist!", exists(object1));
        assertTrue("object2 should exist!", exists(object2));

        // This is the test: verify successful deletion of the objects
        object2.delete();
        session.commit();

        object1.delete();
        session.commit();

        // Double-verify that the objects are gone
        assertFalse("/object2 should NOT exist!", exists(object2));
        assertFalse("/object1 should NOT exist!", exists(object1));
    }

    private boolean exists(final Container resource) {
        try {
            resource.getPath();
            return true;
        } catch (final RepositoryRuntimeException e) {
            return false;
        }
    }

    @Test
    @Ignore ("Until implemented with Memento")
    public void testDisableVersioning() throws RepositoryException {
        final String pid = getRandomPid();
        final Container object = containerService.findOrCreate(session, "/" + pid);
        object.enableVersioning();
        session.commit();
        assertTrue(object.isVersioned());
        object.disableVersioning();
        assertFalse(object.isVersioned());
    }

    @Test (expected = RepositoryRuntimeException.class)
    @Ignore ("Until implemented with Memento")
    public void testDisableVersioningException() {
        final String pid = getRandomPid();
        final Container object = containerService.findOrCreate(session, "/" + pid);
        object.disableVersioning();
    }

    @Test
    public void testHash() throws RepositoryException {
        final String pid = getRandomPid();
        final Container object = containerService.findOrCreate(session, "/" + pid);
        object.enableVersioning();
        session.commit();
        final FedoraResourceImpl frozenResource = new FedoraResourceImpl(getJcrNode(object));
        assertFalse(frozenResource.hashCode() == 0);
    }

    @Test
    public void testDeletePartOfMultiValueProperty() throws RepositoryException {
        final String pid = getRandomPid();
        final String relation = "test:fakeRel";
        containerService.findOrCreate(session, pid);
        final Container subject = containerService.findOrCreate(session, pid + "/a");
        final Container referent1 = containerService.findOrCreate(session, pid + "/b");
        final Container referent2 = containerService.findOrCreate(session, pid + "/c");
        final Session jcrSession = getJcrSession(session);
        final Value[] values = new Value[2];
        values[0] = jcrSession.getValueFactory().createValue(getJcrNode(referent1));
        values[1] = jcrSession.getValueFactory().createValue(getJcrNode(referent2));
        getJcrNode(subject).setProperty(relation, values);

        session.commit();

        final Model model1 = referent1.getTriples(subjects, INBOUND_REFERENCES).collect(toModel());

        assertTrue(model1.contains(subjects.reverse().convert(subject),
                createProperty("info:fedora/test/fakeRel"),
                createResource("info:fedora/" + pid + "/b")));

        assertTrue(model1.contains(subjects.reverse().convert(subject),
                createProperty("info:fedora/test/fakeRel"),
                createResource("info:fedora/" + pid + "/c")));

        // This is the test! Ensure that only the delete resource is removed from the "subject" container.
        referent2.delete();

        final Model model2 = referent1.getTriples(subjects, INBOUND_REFERENCES).collect(toModel());

        assertTrue(model2.contains(subjects.reverse().convert(subject),
            createProperty("info:fedora/test/fakeRel"),
            createResource("info:fedora/" + pid + "/b")));

        assertFalse(model2.contains(subjects.reverse().convert(subject),
                createProperty("info:fedora/test/fakeRel"),
                createResource("info:fedora/" + pid + "/c")));
    }

<<<<<<< HEAD
    @Test
    public void testFindOrCreateTimeMapLDPCv() throws RepositoryException {
        final String pid = getRandomPid();
        final Session jcrSession = getJcrSession(session);
        final FedoraResource resource = containerService.findOrCreate(session, "/" + pid);
        session.commit();

        // Create TimeMap (LDPCv)
        final FedoraResource ldpcvResource = resource.findOrCreateTimeMap();

        assertNotNull(ldpcvResource);
        assertEquals("/" + pid + "/" + LDPCV_TIME_MAP, ldpcvResource.getPath());

        session.commit();

        final javax.jcr.Node timeMapNode = jcrSession.getNode("/" + pid).getNode(LDPCV_TIME_MAP);
        assertTrue(timeMapNode.isNodeType(FEDORA_TIME_MAP));

        final FedoraResource timeMap = resource.getTimeMap();
        assertTrue(timeMap instanceof FedoraTimeMap);
        assertEquals(timeMapNode, ((FedoraResourceImpl)timeMap).getNode());
    }
=======
>>>>>>> bc64fd32

    private void addVersionLabel(final String label, final FedoraResource r) throws RepositoryException {
        final Session jcrSession = getJcrSession(session);
        addVersionLabel(label, jcrSession.getWorkspace().getVersionManager().getBaseVersion(r.getPath()));
    }

    private static void addVersionLabel(final String label, final Version v) throws RepositoryException {
        v.getContainingHistory().addVersionLabel(v.getName(), label, false);
    }

    private static Instant roundDate(final Instant date) {
        return date.minusMillis(date.toEpochMilli() % 1000);
    }
}<|MERGE_RESOLUTION|>--- conflicted
+++ resolved
@@ -51,19 +51,13 @@
 import org.fcrepo.kernel.api.FedoraSession;
 import org.fcrepo.kernel.api.RdfStream;
 import org.fcrepo.kernel.api.exception.AccessDeniedException;
-<<<<<<< HEAD
-=======
 import org.fcrepo.kernel.api.exception.ConstraintViolationException;
->>>>>>> bc64fd32
 import org.fcrepo.kernel.api.exception.InvalidChecksumException;
 import org.fcrepo.kernel.api.exception.InvalidPrefixException;
 import org.fcrepo.kernel.api.exception.MalformedRdfException;
 import org.fcrepo.kernel.api.exception.RepositoryRuntimeException;
-<<<<<<< HEAD
-=======
 import org.fcrepo.kernel.api.models.FedoraBinary;
 import org.fcrepo.kernel.api.models.NonRdfSourceDescription;
->>>>>>> bc64fd32
 import org.fcrepo.kernel.api.models.Container;
 import org.fcrepo.kernel.api.models.FedoraResource;
 import org.fcrepo.kernel.api.models.FedoraTimeMap;
@@ -1143,7 +1137,6 @@
                 createResource("info:fedora/" + pid + "/c")));
     }
 
-<<<<<<< HEAD
     @Test
     public void testFindOrCreateTimeMapLDPCv() throws RepositoryException {
         final String pid = getRandomPid();
@@ -1166,8 +1159,6 @@
         assertTrue(timeMap instanceof FedoraTimeMap);
         assertEquals(timeMapNode, ((FedoraResourceImpl)timeMap).getNode());
     }
-=======
->>>>>>> bc64fd32
 
     private void addVersionLabel(final String label, final FedoraResource r) throws RepositoryException {
         final Session jcrSession = getJcrSession(session);
