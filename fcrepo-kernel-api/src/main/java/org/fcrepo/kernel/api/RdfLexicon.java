--- conflicted
+++ resolved
@@ -56,16 +56,12 @@
 
     public static final String PREMIS_NAMESPACE = "http://www.loc.gov/premis/rdf/v1#";
 
-<<<<<<< HEAD
     public static final String MEMENTO_NAMESPACE = "http://mementoweb.org/ns#";
-=======
-    public static final String FCREPO_API_NAMESPACE = "http://fedora.info/definitions/fcrepo#";
 
     /**
      * Namespace for the W3C WebAC vocabulary.
      */
     public static final String WEBAC_NAMESPACE_VALUE = "http://www.w3.org/ns/auth/acl#";
->>>>>>> bc64fd32
 
     /**
      * Fedora configuration namespace "fedora-config", used for user-settable
